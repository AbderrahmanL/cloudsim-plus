--- conflicted
+++ resolved
@@ -7,7 +7,6 @@
 
 import java.util.ArrayList;
 import java.util.Calendar;
-import java.util.LinkedList;
 import java.util.List;
 import org.cloudbus.cloudsim.Cloudlet;
 import org.cloudbus.cloudsim.CloudletSimple;
@@ -31,7 +30,6 @@
 import org.cloudbus.cloudsim.provisioners.PeProvisionerSimple;
 import org.cloudbus.cloudsim.provisioners.ResourceProvisionerSimple;
 import org.cloudbus.cloudsim.resources.Bandwidth;
-import org.cloudbus.cloudsim.resources.FileStorage;
 import org.cloudbus.cloudsim.resources.PeSimple;
 import org.cloudbus.cloudsim.resources.Ram;
 import org.cloudsimplus.util.tablebuilder.CloudletsTableBuilderHelper;
@@ -44,21 +42,12 @@
  * @author raysaoliveira
  */
 public class ExampleUsingFaultInjector {
-
-<<<<<<< HEAD
     private static final int HOSTS_NUMBER = 3;
     private static final int HOST_PES = 5;
     private static final int VM_PES1 = 2;
     private static final int VM_PES2 = 4;
     private static final int TOTAL_VM_PES = VM_PES1 + VM_PES2;
     private static final int CLOUDLETS_NUMBER = HOSTS_NUMBER * TOTAL_VM_PES;
-=======
-    private static final int HOSTS_NUMBER = 2;
-    private static final int HOST_PES = 5;
-    private static final int VMS_NUMBER = HOSTS_NUMBER;
-    private static final int VM_PES = HOST_PES;
-    private static final int CLOUDLETS_NUMBER = VMS_NUMBER * VM_PES;
->>>>>>> e1280067
     private static final int CLOUDLET_PES = 1;
 
     /**
@@ -96,9 +85,9 @@
      * @param numberOfVms number of VMs to create
      * @return list de vms
      */
-    private List<Vm> createVM(int userId, int numberOfPes, int numberOfVms) {
+    private List<Vm> createVM(DatacenterBroker broker, int numberOfPes, int numberOfVms) {
         //Creates a container to store VMs.
-        List<Vm> list = new ArrayList<>();
+        List<Vm> list = new ArrayList<>(numberOfVms);
 
         //VM Parameters
         int vmid = 0;
@@ -106,26 +95,15 @@
         int ram = 512; //vm memory (MB)
         int mips = 1000;
         long bw = 1000;
-        String vmm = "Xen"; //VMM name
-
-        Vm[] vm = new Vm[numberOfVms];
-
-<<<<<<< HEAD
+
         //create VMs with differents configurations
         for (int i = 0; i < numberOfVms; i++) {
-            vm[i] = new VmSimple(
-                        this.lastCreatedVmId++, userId, mips, numberOfPes, 
-                        ram, bw, size, vmm, 
-                        new CloudletSchedulerTimeShared());
-=======
-        for (int i = 0; i < vms; i++) {
-            vm[i] = new VmSimple(i, userId, mips, VM_PES,
-                    ram, bw, size, vmm,
-                    new CloudletSchedulerTimeShared());
-            //for creating a VM with a space shared scheduling policy for cloudlets:
-            //vm[i] = new VmSimple(i, userId, mips, pesNumber, ram, bw, size, vmm, new CloudletSchedulerSpaceShared());
->>>>>>> e1280067
-            list.add(vm[i]);
+            Vm vm  = new VmSimple(
+                        this.lastCreatedVmId++, mips, numberOfPes)
+                        .setRam(ram).setBw(bw).setSize(size)
+                        .setCloudletScheduler(new CloudletSchedulerTimeShared())
+                        .setBroker(broker);
+            list.add(vm);
         }
 
         return list;
@@ -134,28 +112,27 @@
     /**
      * Creates cloudlets
      *
-     * @param userId broker id
+     * @param broker broker id
      * @param cloudlets to criate
      * @return list of cloudlets
      */
-    private List<Cloudlet> createCloudlet(int userId, int cloudlets) {
+    private List<Cloudlet> createCloudlet(DatacenterBroker broker, int cloudlets) {
         // Creates a container to store Cloudlets
-        List<Cloudlet> list = new LinkedList<>();
+        List<Cloudlet> list = new ArrayList<>(cloudlets);
 
         //Cloudlet Parameters
         long length = 10000;
         long fileSize = 300;
         long outputSize = 300;
         UtilizationModel utilizationModel = new UtilizationModelFull();
-        Cloudlet[] cloudlet = new Cloudlet[cloudlets];
-
+        
         for (int i = 0; i < cloudlets; i++) {
-            cloudlet[i] = new CloudletSimple(
-                    i, length, CLOUDLET_PES, fileSize, outputSize,
-                    utilizationModel, utilizationModel, utilizationModel);
-            // setting the owner of these Cloudlets
-            cloudlet[i].setBroker(userId);
-            list.add(cloudlet[i]);
+            Cloudlet cloudlet = new CloudletSimple(i, length, CLOUDLET_PES)
+                    .setCloudletFileSize(fileSize)
+                    .setCloudletOutputSize(outputSize)
+                    .setUtilizationModel(utilizationModel)
+                    .setBroker(broker);
+            list.add(cloudlet);
         }
         return list;
     }
@@ -206,16 +183,15 @@
 
         //Create Broker
         DatacenterBroker broker = new DatacenterBrokerSimple("Broker");
-        int brokerId = broker.getId();
 
         vmlist = new ArrayList<>();
-        vmlist.addAll(createVM(brokerId, VM_PES1, 2));
-        vmlist.addAll(createVM(brokerId, VM_PES2, 2));
+        vmlist.addAll(createVM(broker, VM_PES1, 2));
+        vmlist.addAll(createVM(broker, VM_PES2, 2));
 
         // submit vm list to the broker
         broker.submitVmList(vmlist);
 
-        cloudletList = createCloudlet(brokerId, CLOUDLETS_NUMBER);
+        cloudletList = createCloudlet(broker, CLOUDLETS_NUMBER);
 
         // submit cloudlet list to the broker
         broker.submitCloudletList(cloudletList);
@@ -223,7 +199,6 @@
         // Sixth step: Starts the simulation
         CloudSim.startSimulation();
         CloudSim.stopSimulation();
-<<<<<<< HEAD
         
         System.out.println("\n");
         for (Cloudlet cloudlet : cloudletList) {
@@ -237,37 +212,7 @@
 
         Log.enable();
         new CloudletsTableBuilderHelper(newList).build();
-=======
-
-        for (Cloudlet cloudlet: cloudletList) {
-            System.out.println("--->Status do Cloudlet: " + cloudlet.getStatus());
-        }
-
-        for (Host host : datacenter0.getHostList()) {
-            System.out.printf("Host %d ", host.getId());
-            for (Pe pe : host.getPeList()) {
-                System.out.printf(" PE: %d Status: %s\n", pe.getId(),pe.getStatus());
-            }
-        }
-
-        for (Cloudlet cloudletFinished : broker.getCloudletsFinishedList()) {
-            if (broker.getCloudletsFinishedList().isEmpty()) {
-                System.out.println("\n List of finished cloudlets is empty. \n");
-
-            } else {
-                System.out.println("Finished Cloudlet  -> Id : " + cloudletFinished.getId());
-            }
-        }
-
-        //Final step: Print results when simulation is over
-        List<Cloudlet> newList = broker.getCloudletsFinishedList();
->>>>>>> e1280067
-
-        new CloudletsTableBuilderHelper(newList)
-                .build();
-
-        Log.printFormattedLine(
-                "... finished!");
+        Log.printFormattedLine("... finished!");
     }
 
     /**
@@ -288,35 +233,29 @@
 
         for (int i = 0; i < HOSTS_NUMBER; i++) {
             List<Pe> peList = createHostPesList(HOST_PES, mips);
-            getHostList().add(new HostSimple(
-                    hostId,
-                    new ResourceProvisionerSimple<>(new Ram(ram)),
-                    new ResourceProvisionerSimple<>(new Bandwidth(bw)),
-                    storage,
-                    peList,
-                    new VmSchedulerTimeShared(peList)
-            ));
-            hostId++;
+            Host host = new HostSimple(hostId++, storage, peList)
+                    .setRamProvisioner(new ResourceProvisionerSimple(new Ram(ram)))
+                    .setBwProvisioner(new ResourceProvisionerSimple(new Bandwidth(bw)))
+                    .setVmScheduler(new VmSchedulerTimeShared(peList));
+            
+            getHostList().add(host);
         }// This is our machine
 
-        String arch = "x86"; // system architecture
-        String os = "Linux"; // operating system
-        String vmm = "Xen";
-        double time_zone = 10.0; // time zone this resource located
         double cost = 3.0; // the cost of using processing in this resource
         double costPerMem = 0.05; // the cost of using memory in this resource
         double costPerStorage = 0.001; // the cost of using storage in this
         // resource
         double costPerBw = 0.0; // the cost of using bw in this resource
-        LinkedList<FileStorage> storageList = new LinkedList<>(); // we are not adding SAN
-        // devices by now
-
-        DatacenterCharacteristics characteristics = new DatacenterCharacteristicsSimple(
-                arch, os, vmm, getHostList(), time_zone, cost, costPerMem,
-                costPerStorage, costPerBw);
-
-        return new DatacenterSimple(name, characteristics,
-                new VmAllocationPolicySimple(getHostList()), storageList, 0);
+
+        DatacenterCharacteristics characteristics = 
+                new DatacenterCharacteristicsSimple(hostList)
+                .setCostPerSecond(cost)
+                .setCostPerMem(costPerMem)
+                .setCostPerStorage(costPerStorage)
+                .setCostPerBw(costPerBw);
+
+        return new DatacenterSimple(name, characteristics, 
+                new VmAllocationPolicySimple(getHostList()));
     }
 
     public List<Pe> createHostPesList(int hostPes, int mips) {
